package keycloak

import (
	"bytes"
	"fmt"
	"io/ioutil"
	"log"
	"net/http"
	"net/url"
	"strings"

	"github.com/PuerkitoBio/goquery"
	"github.com/pkg/errors"
	"github.com/versent/saml2aws/pkg/cfg"
	"github.com/versent/saml2aws/pkg/creds"
	"github.com/versent/saml2aws/pkg/prompter"
	"github.com/versent/saml2aws/pkg/provider"
)

// Client wrapper around KeyCloak.
type Client struct {
	client *provider.HTTPClient
}

// New create a new KeyCloakClient
func New(idpAccount *cfg.IDPAccount) (*Client, error) {

	tr := provider.NewDefaultTransport(idpAccount.SkipVerify)

	client, err := provider.NewHTTPClient(tr)
	if err != nil {
		return nil, errors.Wrap(err, "error building http client")
	}

	return &Client{
		client: client,
	}, nil
}

// Authenticate logs into KeyCloak and returns a SAML response
func (kc *Client) Authenticate(loginDetails *creds.LoginDetails) (string, error) {

	authSubmitURL, authForm, err := kc.getLoginForm(loginDetails)
	if err != nil {
		return "", errors.Wrap(err, "error retrieving login form from idp")
	}

	data, err := kc.postLoginForm(authSubmitURL, authForm)
	if err != nil {
		return "", fmt.Errorf("error submitting login form")
	}
	if authSubmitURL == "" {
		return "", fmt.Errorf("error submitting login form")
	}

	doc, err := goquery.NewDocumentFromReader(bytes.NewBuffer(data))
	if err != nil {
		return "", errors.Wrap(err, "error parsing document")
	}

	if containsTotpForm(doc) {
		logger.WithField("provider", "keycloak").Debug("Found OTP token field")

		totpSubmitURL, err := extractSubmitURL(doc)
		if err != nil {
			return "", errors.Wrap(err, "unable to locate IDP totp form submit URL")
		}

		doc, err = kc.postTotpForm(totpSubmitURL, loginDetails.MFAToken, doc)
		if err != nil {
			return "", errors.Wrap(err, "error posting totp form")
		}
	}

	var samlAssertion string

	doc.Find("input").Each(func(i int, s *goquery.Selection) {
		name, ok := s.Attr("name")
		if !ok {
			log.Fatalf("unable to locate IDP authentication form submit URL")
		}
		if name == "SAMLResponse" {
			val, ok := s.Attr("value")
			if !ok {
				log.Fatalf("unable to locate saml assertion value")
			}
			samlAssertion = val
		}
	})

	return samlAssertion, nil
}

func (kc *Client) getLoginForm(loginDetails *creds.LoginDetails) (string, url.Values, error) {

	res, err := kc.client.Get(loginDetails.URL)
	if err != nil {
		return "", nil, errors.Wrap(err, "error retrieving form")
	}

	doc, err := goquery.NewDocumentFromResponse(res)
	if err != nil {
		return "", nil, errors.Wrap(err, "failed to build document from response")
	}

	authForm := url.Values{}

	doc.Find("input").Each(func(i int, s *goquery.Selection) {
		updateKeyCloakFormData(authForm, s, loginDetails)
	})

	authSubmitURL, err := extractSubmitURL(doc)
	if err != nil {
		return "", nil, errors.Wrap(err, "unable to locate IDP authentication form submit URL")
	}

	return authSubmitURL, authForm, nil
}

func (kc *Client) postLoginForm(authSubmitURL string, authForm url.Values) ([]byte, error) {

	req, err := http.NewRequest("POST", authSubmitURL, strings.NewReader(authForm.Encode()))
	if err != nil {
		return nil, errors.Wrap(err, "error building authentication request")
	}

	req.Header.Add("Content-Type", "application/x-www-form-urlencoded")

	res, err := kc.client.Do(req)
	if err != nil {
		return nil, errors.Wrap(err, "error retrieving login form")
	}

	data, err := ioutil.ReadAll(res.Body)
	if err != nil {
		return nil, errors.Wrap(err, "error retrieving body")
	}

	return data, nil
}

func (kc *Client) postTotpForm(totpSubmitURL string, mfaToken string, doc *goquery.Document) (*goquery.Document, error) {

	otpForm := url.Values{}

	if mfaToken == "" {
		mfaToken = prompter.RequestSecurityCode("000000")
	}

	doc.Find("input").Each(func(i int, s *goquery.Selection) {
		updateOTPFormData(otpForm, s, mfaToken)
	})

	req, err := http.NewRequest("POST", totpSubmitURL, strings.NewReader(otpForm.Encode()))
	if err != nil {
		return nil, errors.Wrap(err, "error building MFA request")
	}

	req.Header.Add("Content-Type", "application/x-www-form-urlencoded")

	res, err := kc.client.Do(req)
	if err != nil {
		return nil, errors.Wrap(err, "error retrieving content")
	}

	doc, err = goquery.NewDocumentFromResponse(res)
	if err != nil {
		return nil, errors.Wrap(err, "error reading totp form response")
	}

	return doc, nil
}

func extractSubmitURL(doc *goquery.Document) (string, error) {

	var submitURL string

	doc.Find("form").Each(func(i int, s *goquery.Selection) {
		action, ok := s.Attr("action")
		if !ok {
			return
		}
		submitURL = action
	})

	if submitURL == "" {
		return "", fmt.Errorf("unable to locate form submit URL")
	}

	return submitURL, nil
}

func containsTotpForm(doc *goquery.Document) bool {
	// search totp field at Keycloak < 8.0.1
	totpIndex := doc.Find("input#totp").Index()

<<<<<<< HEAD
	return totpIndex != -1
=======
	if totpIndex != -1 {
		return true
	}

	// search otp field at Keycloak >= 8.0.1
	totpIndex = doc.Find("input#otp").Index()

	if totpIndex != -1 {
		return true
	}

	return false
>>>>>>> b17a804d
}

func updateKeyCloakFormData(authForm url.Values, s *goquery.Selection, user *creds.LoginDetails) {
	name, ok := s.Attr("name")
	// log.Printf("name = %s ok = %v", name, ok)
	if !ok {
		return
	}
	lname := strings.ToLower(name)
	if strings.Contains(lname, "username") {
		authForm.Add(name, user.Username)
	} else if strings.Contains(lname, "password") {
		authForm.Add(name, user.Password)
	} else {
		// pass through any hidden fields
		val, ok := s.Attr("value")
		if !ok {
			return
		}
		authForm.Add(name, val)
	}
}

func updateOTPFormData(otpForm url.Values, s *goquery.Selection, token string) {
	name, ok := s.Attr("name")
	// log.Printf("name = %s ok = %v", name, ok)
	if !ok {
		return
	}

	lname := strings.ToLower(name)
	// search otp field at Keycloak >= 8.0.1
	if strings.Contains(lname, "totp") {
		otpForm.Add(name, token)
	} else if strings.Contains(lname, "otp") {
		otpForm.Add(name, token)
	}

}<|MERGE_RESOLUTION|>--- conflicted
+++ resolved
@@ -59,8 +59,6 @@
 	}
 
 	if containsTotpForm(doc) {
-		logger.WithField("provider", "keycloak").Debug("Found OTP token field")
-
 		totpSubmitURL, err := extractSubmitURL(doc)
 		if err != nil {
 			return "", errors.Wrap(err, "unable to locate IDP totp form submit URL")
@@ -194,9 +192,6 @@
 	// search totp field at Keycloak < 8.0.1
 	totpIndex := doc.Find("input#totp").Index()
 
-<<<<<<< HEAD
-	return totpIndex != -1
-=======
 	if totpIndex != -1 {
 		return true
 	}
@@ -209,7 +204,6 @@
 	}
 
 	return false
->>>>>>> b17a804d
 }
 
 func updateKeyCloakFormData(authForm url.Values, s *goquery.Selection, user *creds.LoginDetails) {
