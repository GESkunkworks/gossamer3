package pingfed

import (
	"bytes"
	"context"
	"io/ioutil"
	"net/http"
	"net/url"
	"testing"

	"github.com/GESkunkworks/gossamer3/pkg/cfg"
	"github.com/GESkunkworks/gossamer3/pkg/provider"

	"github.com/GESkunkworks/gossamer3/mocks"
	"github.com/GESkunkworks/gossamer3/pkg/creds"
	"github.com/GESkunkworks/gossamer3/pkg/prompter"
	"github.com/PuerkitoBio/goquery"
	"github.com/stretchr/testify/require"
)

func TestMakeAbsoluteURL(t *testing.T) {
	require.Equal(t, makeAbsoluteURL("/a", "https://example.com"), "https://example.com/a")
	require.Equal(t, makeAbsoluteURL("https://foo.com/a/b", "https://bar.com"), "https://foo.com/a/b")
}

var docTests = []struct {
	fn       func(*goquery.Document) bool
	file     string
	expected bool
}{
	{docIsPreLogin, "example/pre-login.html", true},
	{docIsLogin, "example/pre-login.html", false},
	{docIsLogin, "example/login.html", true},
	{docIsLogin, "example/login2.html", true},
	{docIsLogin, "example/otp.html", false},
	{docIsLogin, "example/swipe.html", false},
	{docIsLogin, "example/form-redirect.html", false},
	{docIsLogin, "example/webauthn.html", false},
	{docIsOTP, "example/login.html", false},
	{docIsOTP, "example/otp.html", true},
	{docIsOTP, "example/swipe.html", false},
	{docIsOTP, "example/form-redirect.html", false},
	{docIsOTP, "example/webauthn.html", false},
	{docIsToken, "example/token.html", true},
	{docIsSwipe, "example/login.html", false},
	{docIsSwipe, "example/otp.html", false},
	{docIsSwipe, "example/swipe.html", true},
	{docIsSwipe, "example/form-redirect.html", false},
	{docIsSwipe, "example/webauthn.html", false},
	{docIsFormRedirect, "example/login.html", false},
	{docIsFormRedirect, "example/otp.html", false},
	{docIsFormRedirect, "example/swipe.html", false},
	{docIsFormRedirect, "example/form-redirect.html", true},
	{docIsFormRedirect, "example/webauthn.html", false},
	{docIsWebAuthn, "example/login.html", false},
	{docIsWebAuthn, "example/otp.html", false},
	{docIsWebAuthn, "example/swipe.html", false},
	{docIsWebAuthn, "example/form-redirect.html", false},
	{docIsWebAuthn, "example/webauthn.html", true},
	{docIsSelectDevice, "example/devices.html", true},
	{docIsChallenge, "example/challenge.html", true},
	{docIsPingMessage, "example/password-expired.html", true},
<<<<<<< HEAD
	{docIsSelectDevice, "example/devices.html", true},
	{docIsChallenge, "example/challenge.html", true},
=======
	{docIsPasswordExpiring, "example/password-expiring.html", true},
>>>>>>> 8d15a3e5
}

func TestDocTypes(t *testing.T) {
	for _, tt := range docTests {
		data, err := ioutil.ReadFile(tt.file)
		require.Nil(t, err)

		doc, err := goquery.NewDocumentFromReader(bytes.NewReader(data))
		require.Nil(t, err)

		if tt.fn(doc) != tt.expected {
			t.Errorf("expect doc check of %v to be %v", tt.file, tt.expected)
		}
	}
}

func TestNew(t *testing.T) {
	account := &cfg.IDPAccount{
		Name:                 "default",
		URL:                  "https://example.com",
		Username:             "username",
		Provider:             "Ping",
		MFA:                  "Auto",
		Timeout:              10,
		AmazonWebservicesURN: "urn:amazon:webservices",
		SessionDuration:      3600,
		Profile:              "default",
		Region:               "us-east-1",
	}

	client, err := New(account)
	require.Nil(t, err)

	require.Equal(t, account, client.idpAccount)
	require.IsType(t, client.client, &provider.HTTPClient{})
	require.NotNil(t, client.client)
}

func TestHandlePreLogin(t *testing.T) {
	ac := Client{}
	loginDetails := creds.LoginDetails{
		Username: "fdsa",
		Password: "secret",
		URL:      "https://example.com/foo",
	}
	ctx := context.WithValue(context.Background(), ctxKey("login"), &loginDetails)

	data, err := ioutil.ReadFile("example/pre-login.html")
	require.Nil(t, err)

	doc, err := goquery.NewDocumentFromReader(bytes.NewReader(data))
	require.Nil(t, err)

	_, req, err := ac.handlePreLogin(ctx, doc)
	require.Nil(t, err)

	b, err := ioutil.ReadAll(req.Body)
	require.Nil(t, err)

	s := string(b[:])
	require.Contains(t, s, "subject=fdsa")
}

func TestHandlePreLoginNoContext(t *testing.T) {
	ac := Client{}

	data, err := ioutil.ReadFile("example/pre-login.html")
	require.Nil(t, err)

	doc, err := goquery.NewDocumentFromReader(bytes.NewReader(data))
	require.Nil(t, err)

	_, _, err = ac.handlePreLogin(context.Background(), doc)
	require.Error(t, err, "no context value for 'login'")
}

func TestHandleLogin(t *testing.T) {
	ac := Client{}
	loginDetails := creds.LoginDetails{
		Username: "fdsa",
		Password: "secret",
		URL:      "https://example.com/foo",
	}
	ctx := context.WithValue(context.Background(), ctxKey("login"), &loginDetails)

	data, err := ioutil.ReadFile("example/login.html")
	require.Nil(t, err)

	doc, err := goquery.NewDocumentFromReader(bytes.NewReader(data))
	require.Nil(t, err)

	_, req, err := ac.handleLogin(ctx, doc)
	require.Nil(t, err)

	b, err := ioutil.ReadAll(req.Body)
	require.Nil(t, err)

	s := string(b[:])
	require.Contains(t, s, "pf.username=fdsa")
	require.Contains(t, s, "pf.pass=secret")
}

func TestHandleSelectDevice(t *testing.T) {
	pr := &mocks.Prompter{}
	prompter.SetPrompter(pr)
	pr.Mock.On("Choose", "Select device", []string{"Phone", "Security Key"}).Return(1)

	resp = &http.Response{
		Request: &http.Request{
			URL: &url.URL{
				Scheme:  "https",
				Host:    "example.com",
				Path:    "/auth",
				RawPath: "/auth",
			},
		},
	}

	ac := Client{}
	loginDetails := creds.LoginDetails{
		Username: "fdsa",
		Password: "secret",
		URL:      "https://example.com/foo",
	}
	ctx := context.WithValue(context.Background(), ctxKey("login"), &loginDetails)

	data, err := ioutil.ReadFile("example/devices.html")
	require.Nil(t, err)

	doc, err := goquery.NewDocumentFromReader(bytes.NewReader(data))
	require.Nil(t, err)

	_, req, err := ac.handleSelectDevice(ctx, doc)
	require.Nil(t, err)

	b, err := ioutil.ReadAll(req.Body)
	require.Nil(t, err)

	s := string(b[:])
	require.Contains(t, s, "deviceId=555")
	require.Equal(t, resp.Request.URL.String(), req.URL.String())
}

func TestHandleSelectDevicePreSelected(t *testing.T) {
	resp = &http.Response{
		Request: &http.Request{
			URL: &url.URL{
				Scheme:  "https",
				Host:    "example.com",
				Path:    "/auth",
				RawPath: "/auth",
			},
		},
	}

	ac := Client{}
	loginDetails := creds.LoginDetails{
		Username:  "fdsa",
		Password:  "secret",
		URL:       "https://example.com/foo",
		MFADevice: "Security Key",
	}
	ctx := context.WithValue(context.Background(), ctxKey("login"), &loginDetails)

	data, err := ioutil.ReadFile("example/devices.html")
	require.Nil(t, err)

	doc, err := goquery.NewDocumentFromReader(bytes.NewReader(data))
	require.Nil(t, err)

	_, req, err := ac.handleSelectDevice(ctx, doc)
	require.Nil(t, err)

	b, err := ioutil.ReadAll(req.Body)
	require.Nil(t, err)

	s := string(b[:])
	require.Contains(t, s, "deviceId=555")
	require.Equal(t, resp.Request.URL.String(), req.URL.String())
}

func TestHandleToken(t *testing.T) {
<<<<<<< HEAD
	mfaAttempt = 0
=======
>>>>>>> 8d15a3e5
	pr := &mocks.Prompter{}
	prompter.SetPrompter(pr)
	pr.Mock.On("Password", "Enter Token Code (PIN + Token / Passcode for RSA)").Return("5309")

	data, err := ioutil.ReadFile("example/token.html")
	require.Nil(t, err)

	doc, err := goquery.NewDocumentFromReader(bytes.NewReader(data))
	require.Nil(t, err)

	ac := Client{}
	loginDetails := creds.LoginDetails{
		Username: "fdsa",
		Password: "secret",
		URL:      "https://example.com/foo",
	}
	ctx := context.WithValue(context.Background(), ctxKey("login"), &loginDetails)

	_, req, err := ac.handleToken(ctx, doc)
	require.Nil(t, err)

	b, err := ioutil.ReadAll(req.Body)
	require.Nil(t, err)

	s := string(b[:])
	require.Contains(t, s, "pf.pass=5309")
}

<<<<<<< HEAD
func TestHandleToken2(t *testing.T) {
	mfaAttempt = 0
	pr := &mocks.Prompter{}
	prompter.SetPrompter(pr)
	//pr.Mock.On("Password", "Enter Token Code (PIN + Token / Passcode for RSA)").Return("5309")

	data, err := ioutil.ReadFile("example/token.html")
	require.Nil(t, err)

	doc, err := goquery.NewDocumentFromReader(bytes.NewReader(data))
	require.Nil(t, err)

	ac := Client{}
	loginDetails := creds.LoginDetails{
		Username: "fdsa",
		Password: "secret",
		MFAToken: "5309",
		URL:      "https://example.com/foo",
	}
	ctx := context.WithValue(context.Background(), ctxKey("login"), &loginDetails)

	_, req, err := ac.handleToken(ctx, doc)
	require.Nil(t, err)

	b, err := ioutil.ReadAll(req.Body)
	require.Nil(t, err)

	s := string(b[:])
	require.Contains(t, s, "pf.pass=5309")
}

=======
>>>>>>> 8d15a3e5
func TestHandleOTP(t *testing.T) {
	mfaAttempt = 0

	pr := &mocks.Prompter{}
	prompter.SetPrompter(pr)
	pr.Mock.On("Password", "Enter passcode").Return("5309")

	data, err := ioutil.ReadFile("example/otp.html")
	require.Nil(t, err)

	doc, err := goquery.NewDocumentFromReader(bytes.NewReader(data))
	require.Nil(t, err)

	ac := Client{}
	loginDetails := creds.LoginDetails{
		Username: "fdsa",
		Password: "secret",
		URL:      "https://example.com/foo",
	}
	ctx := context.WithValue(context.Background(), ctxKey("login"), &loginDetails)

	_, req, err := ac.handleOTP(ctx, doc)
	require.Nil(t, err)

	b, err := ioutil.ReadAll(req.Body)
	require.Nil(t, err)

	s := string(b[:])
	require.Contains(t, s, "otp=5309")
}

func TestHandleToken(t *testing.T) {
	mfaAttempt = 0

	data, err := ioutil.ReadFile("example/token.html")
	require.Nil(t, err)

	doc, err := goquery.NewDocumentFromReader(bytes.NewReader(data))
	require.Nil(t, err)

	ac := Client{}
	loginDetails := creds.LoginDetails{
		Username: "fdsa",
		Password: "secret",
		MFAToken: "1337",
		URL:      "https://example.com/foo",
	}
	ctx := context.WithValue(context.Background(), ctxKey("login"), &loginDetails)

	_, req, err := ac.handleToken(ctx, doc)
	require.Nil(t, err)

	b, err := ioutil.ReadAll(req.Body)
	require.Nil(t, err)

	s := string(b[:])
	require.Contains(t, s, "pf.pass=1337")
}

func TestHandleTokenWithStdin(t *testing.T) {
	mfaAttempt = 0

	pr := &mocks.Prompter{}
	prompter.SetPrompter(pr)
	pr.Mock.On("Password", "Enter Token Code (PIN + Token / Passcode for RSA)").Return("1337")

	data, err := ioutil.ReadFile("example/token.html")
	require.Nil(t, err)

	doc, err := goquery.NewDocumentFromReader(bytes.NewReader(data))
	require.Nil(t, err)

	ac := Client{}
	loginDetails := creds.LoginDetails{
		Username: "fdsa",
		Password: "secret",
		URL:      "https://example.com/foo",
	}
	ctx := context.WithValue(context.Background(), ctxKey("login"), &loginDetails)

	_, req, err := ac.handleToken(ctx, doc)
	require.Nil(t, err)

	b, err := ioutil.ReadAll(req.Body)
	require.Nil(t, err)

	s := string(b[:])
	require.Contains(t, s, "pf.pass=1337")
}

func TestHandleOTPWithArgument(t *testing.T) {
	mfaAttempt = 0

	data, err := ioutil.ReadFile("example/otp.html")
	require.Nil(t, err)

	doc, err := goquery.NewDocumentFromReader(bytes.NewReader(data))
	require.Nil(t, err)

	ac := Client{}
	loginDetails := creds.LoginDetails{
		Username: "fdsa",
		Password: "secret",
		URL:      "https://example.com/foo",
		MFAToken: "5309",
	}
	ctx := context.WithValue(context.Background(), ctxKey("login"), &loginDetails)

	_, req, err := ac.handleOTP(ctx, doc)
	require.Nil(t, err)

	b, err := ioutil.ReadAll(req.Body)
	require.Nil(t, err)

	s := string(b[:])
	require.Contains(t, s, "otp=5309")
}

func TestHandleFormRedirect(t *testing.T) {
	data, err := ioutil.ReadFile("example/form-redirect.html")
	require.Nil(t, err)

	doc, err := goquery.NewDocumentFromReader(bytes.NewReader(data))
	require.Nil(t, err)

	ac := Client{}
	_, req, err := ac.handleFormRedirect(context.Background(), doc)
	require.Nil(t, err)

	b, err := ioutil.ReadAll(req.Body)
	require.Nil(t, err)

	s := string(b[:])
	require.Contains(t, s, "ppm_request=secret")
	require.Contains(t, s, "idp_account_id=some-uuid")
}

func TestHandleChallenge(t *testing.T) {
	pr := &mocks.Prompter{}
	prompter.SetPrompter(pr)
	pr.Mock.On("Password", "Enter Next Token Code (PIN + Token / Passcode for RSA)").Return("12345")

	data, err := ioutil.ReadFile("example/challenge.html")
	require.Nil(t, err)

	doc, err := goquery.NewDocumentFromReader(bytes.NewReader(data))
	require.Nil(t, err)

	ac := Client{}
	loginDetails := creds.LoginDetails{
		Username: "fdsa",
		Password: "secret",
		URL:      "https://example.com/foo",
	}
	ctx := context.WithValue(context.Background(), ctxKey("login"), &loginDetails)
	_, req, err := ac.handleChallenge(ctx, doc)
	require.Nil(t, err)

	b, err := ioutil.ReadAll(req.Body)
	require.Nil(t, err)

	s := string(b[:])
	require.Contains(t, s, "pf.ok=clicked")
	require.Contains(t, s, "pf.challengeResponse=12345")
}

func TestHandleWebAuthn(t *testing.T) {
	data, err := ioutil.ReadFile("example/webauthn.html")
	require.Nil(t, err)

	doc, err := goquery.NewDocumentFromReader(bytes.NewReader(data))
	require.Nil(t, err)

	ac := Client{}
	_, req, err := ac.handleWebAuthn(context.Background(), doc)
	require.Nil(t, err)

	b, err := ioutil.ReadAll(req.Body)
	require.Nil(t, err)

	s := string(b[:])
	require.Contains(t, s, "isWebAuthnSupportedByBrowser=true")
}

func TestCheckForDevices(t *testing.T) {
	req := checkForDevices()

	resp = &http.Response{
		Header: http.Header{
			"Set-Cookie": []string{"test=value; Domain=example.com; Path=/; Secure; HttpOnly"},
		},
	}
	require.Equal(t, "https://authenticator.pingone.com/pingid/ppm/devices", req.URL.String())
	require.Equal(t, "GET", req.Method)

	var cookie *http.Cookie = nil
	for _, c := range resp.Cookies() {
		if c.Name == "test" {
			cookie = c
			break
		}
	}
	require.NotNil(t, cookie)
	require.Equal(t, "test", cookie.Name)
	require.Equal(t, "value", cookie.Value)
}

func TestAddCookies(t *testing.T) {
	req, err := http.NewRequest("GET", "https://www.example.com", nil)
	require.Nil(t, err)

	cookies := []*http.Cookie{
		{
			Name:   "test1",
			Value:  "val1",
			Domain: "example.com",
		},
		{
			Name:   "test2",
			Value:  "val2",
			Domain: "test.com",
		},
		{
			Name:   "test3",
			Value:  "val3",
			Domain: "www.example.com",
		},
	}

	addCookies(req, cookies)

	require.Len(t, req.Cookies(), 2)

	for _, c := range req.Cookies() {
		if c.Name == "test2" && c.Value == "val2" {
			require.Fail(t, "Request should not contain cookie test2")
		}
	}
}

func TestContains(t *testing.T) {
	items := []string{"item1", "item2", "item3"}
	require.True(t, contains(items, "item2"))
	require.False(t, contains(items, "item5"))

func TestHandlePasswordExpired(t *testing.T) {
	data, err := ioutil.ReadFile("example/password-expired.html")
	require.Nil(t, err)

	doc, err := goquery.NewDocumentFromReader(bytes.NewReader(data))
	require.Nil(t, err)

	ac := Client{}
	_, _, err = ac.handlePingMessage(context.Background(), doc)
	require.Error(t, err, "Your password is expired and must be changed.")
}

<<<<<<< HEAD
func TestCheckForDevices(t *testing.T) {
	req := checkForDevices()

	resp = &http.Response{
		Header: http.Header{
			"Set-Cookie": []string{"test=value; Domain=example.com; Path=/; Secure; HttpOnly"},
		},
	}
	require.Equal(t, "https://authenticator.pingone.com/pingid/ppm/devices", req.URL.String())
	require.Equal(t, "GET", req.Method)

	var cookie *http.Cookie = nil
	for _, c := range resp.Cookies() {
		if c.Name == "test" {
			cookie = c
			break
		}
	}
	require.NotNil(t, cookie)
	require.Equal(t, "test", cookie.Name)
	require.Equal(t, "value", cookie.Value)
}

func TestAddCookies(t *testing.T) {
	req, err := http.NewRequest("GET", "https://www.example.com", nil)
	require.Nil(t, err)

	cookies := []*http.Cookie{
		{
			Name:   "test1",
			Value:  "val1",
			Domain: "example.com",
		},
		{
			Name:   "test2",
			Value:  "val2",
			Domain: "test.com",
		},
		{
			Name:   "test3",
			Value:  "val3",
			Domain: "www.example.com",
		},
	}

	addCookies(req, cookies)

	require.Len(t, req.Cookies(), 2)

	for _, c := range req.Cookies() {
		if c.Name == "test2" && c.Value == "val2" {
			require.Fail(t, "Request should not contain cookie test2")
		}
	}
}

func TestContains(t *testing.T) {
	items := []string{"item1", "item2", "item3"}
	require.True(t, contains(items, "item2"))
	require.False(t, contains(items, "item5"))
=======
func TestHandlePasswordExpiring(t *testing.T) {
	data, err := ioutil.ReadFile("example/password-expiring.html")
	require.Nil(t, err)

	doc, err := goquery.NewDocumentFromReader(bytes.NewReader(data))
	require.Nil(t, err)

	ac := Client{}
	_, req, err := ac.handlePasswordExpiring(context.Background(), doc)
	require.Nil(t, err)

	b, err := ioutil.ReadAll(req.Body)
	require.Nil(t, err)

	s := string(b[:])
	require.Contains(t, s, "pf.passwordExpiring=true")
	require.Contains(t, s, "pf.notificationCancel=clicked")
	require.Contains(t, s, "pf.pcvId=PDPCVOIDC")
>>>>>>> 8d15a3e5
}<|MERGE_RESOLUTION|>--- conflicted
+++ resolved
@@ -60,12 +60,7 @@
 	{docIsSelectDevice, "example/devices.html", true},
 	{docIsChallenge, "example/challenge.html", true},
 	{docIsPingMessage, "example/password-expired.html", true},
-<<<<<<< HEAD
-	{docIsSelectDevice, "example/devices.html", true},
-	{docIsChallenge, "example/challenge.html", true},
-=======
 	{docIsPasswordExpiring, "example/password-expiring.html", true},
->>>>>>> 8d15a3e5
 }
 
 func TestDocTypes(t *testing.T) {
@@ -248,10 +243,7 @@
 }
 
 func TestHandleToken(t *testing.T) {
-<<<<<<< HEAD
 	mfaAttempt = 0
-=======
->>>>>>> 8d15a3e5
 	pr := &mocks.Prompter{}
 	prompter.SetPrompter(pr)
 	pr.Mock.On("Password", "Enter Token Code (PIN + Token / Passcode for RSA)").Return("5309")
@@ -280,7 +272,6 @@
 	require.Contains(t, s, "pf.pass=5309")
 }
 
-<<<<<<< HEAD
 func TestHandleToken2(t *testing.T) {
 	mfaAttempt = 0
 	pr := &mocks.Prompter{}
@@ -312,8 +303,6 @@
 	require.Contains(t, s, "pf.pass=5309")
 }
 
-=======
->>>>>>> 8d15a3e5
 func TestHandleOTP(t *testing.T) {
 	mfaAttempt = 0
 
@@ -496,6 +485,18 @@
 
 	s := string(b[:])
 	require.Contains(t, s, "isWebAuthnSupportedByBrowser=true")
+}
+
+func TestHandlePasswordExpired(t *testing.T) {
+	data, err := ioutil.ReadFile("example/password-expired.html")
+	require.Nil(t, err)
+
+	doc, err := goquery.NewDocumentFromReader(bytes.NewReader(data))
+	require.Nil(t, err)
+
+	ac := Client{}
+	_, _, err = ac.handlePingMessage(context.Background(), doc)
+	require.Error(t, err, "Your password is expired and must be changed.")
 }
 
 func TestCheckForDevices(t *testing.T) {
@@ -571,68 +572,6 @@
 	require.Error(t, err, "Your password is expired and must be changed.")
 }
 
-<<<<<<< HEAD
-func TestCheckForDevices(t *testing.T) {
-	req := checkForDevices()
-
-	resp = &http.Response{
-		Header: http.Header{
-			"Set-Cookie": []string{"test=value; Domain=example.com; Path=/; Secure; HttpOnly"},
-		},
-	}
-	require.Equal(t, "https://authenticator.pingone.com/pingid/ppm/devices", req.URL.String())
-	require.Equal(t, "GET", req.Method)
-
-	var cookie *http.Cookie = nil
-	for _, c := range resp.Cookies() {
-		if c.Name == "test" {
-			cookie = c
-			break
-		}
-	}
-	require.NotNil(t, cookie)
-	require.Equal(t, "test", cookie.Name)
-	require.Equal(t, "value", cookie.Value)
-}
-
-func TestAddCookies(t *testing.T) {
-	req, err := http.NewRequest("GET", "https://www.example.com", nil)
-	require.Nil(t, err)
-
-	cookies := []*http.Cookie{
-		{
-			Name:   "test1",
-			Value:  "val1",
-			Domain: "example.com",
-		},
-		{
-			Name:   "test2",
-			Value:  "val2",
-			Domain: "test.com",
-		},
-		{
-			Name:   "test3",
-			Value:  "val3",
-			Domain: "www.example.com",
-		},
-	}
-
-	addCookies(req, cookies)
-
-	require.Len(t, req.Cookies(), 2)
-
-	for _, c := range req.Cookies() {
-		if c.Name == "test2" && c.Value == "val2" {
-			require.Fail(t, "Request should not contain cookie test2")
-		}
-	}
-}
-
-func TestContains(t *testing.T) {
-	items := []string{"item1", "item2", "item3"}
-	require.True(t, contains(items, "item2"))
-	require.False(t, contains(items, "item5"))
-=======
 func TestHandlePasswordExpiring(t *testing.T) {
 	data, err := ioutil.ReadFile("example/password-expiring.html")
 	require.Nil(t, err)
@@ -651,5 +590,4 @@
 	require.Contains(t, s, "pf.passwordExpiring=true")
 	require.Contains(t, s, "pf.notificationCancel=clicked")
 	require.Contains(t, s, "pf.pcvId=PDPCVOIDC")
->>>>>>> 8d15a3e5
 }